--- conflicted
+++ resolved
@@ -2,17 +2,10 @@
 
 on:
   pull_request:
-<<<<<<< HEAD
-    branches: [main, ci]
-    types: [opened, synchronize, reopened, labeled]
-  push:
-    branches: [main, ci]
-=======
     branches: [main, '**-pre']
     types: [opened, synchronize, reopened, labeled]
   push:
     branches: [main, '**-pre']
->>>>>>> 0d14a715
   workflow_dispatch:
 
 env:
