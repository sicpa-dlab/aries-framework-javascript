{
  "name": "@sicpa-dlab/aries-framework-core",
  "main": "build/index",
  "types": "build/index",
  "version": "0.2.24",
  "files": [
    "build"
  ],
  "license": "Apache-2.0",
  "publishConfig": {
    "registry": "https://npm.pkg.github.com"
  },
  "homepage": "https://github.com/hyperledger/aries-framework-javascript/tree/main/packages/core",
  "scripts": {
    "build": "npx rimraf -rf build && yarn run compile",
    "clean": "npx rimraf -rf build node_modules",
    "compile": "tsc -p tsconfig.build.json",
    "prepublishOnly": "yarn run build"
  },
  "repository": {
    "type": "git",
    "url": "https://github.com/sicpa-dlab/aries-framework-javascript/",
    "directory": "packages/core"
  },
  "dependencies": {
    "@multiformats/base-x": "^4.0.1",
<<<<<<< HEAD
    "@sicpa-dlab/value-transfer-common-ts": "0.3.1-alpha.1",
    "@sicpa-dlab/value-transfer-protocol-ts": "0.3.1-alpha.2",
    "@sicpa-dlab/witness-gossip-protocol-ts": "0.3.1-alpha.2",
=======
    "@sicpa-dlab/value-transfer-common-ts": "0.2.6",
    "@sicpa-dlab/value-transfer-protocol-ts": "0.2.13",
    "@sicpa-dlab/witness-gossip-protocol-ts": "0.2.9",
>>>>>>> bbc44a9a
    "@stablelib/ed25519": "^1.0.2",
    "@stablelib/sha256": "^1.0.1",
    "@stablelib/uuid": "^1.0.1",
    "@types/async-lock": "^1.1.5",
    "@types/indy-sdk": "^1.16.16",
    "@types/node-fetch": "^2.5.10",
    "@types/ws": "^7.4.6",
    "abort-controller": "^3.0.0",
    "async-lock": "^1.3.2",
    "bloom-filters": "^3.0.0",
    "bn.js": "^5.2.0",
    "borc": "^3.0.0",
    "buffer": "^6.0.3",
    "class-transformer": "0.5.1",
    "class-validator": "0.13.1",
    "did-resolver": "3.1.3",
    "didcomm": "0.3.4",
    "fast-json-patch": "^3.1.1",
    "lru_map": "^0.4.1",
    "luxon": "^1.27.0",
    "make-error": "^1.3.6",
    "object-inspect": "^1.10.3",
    "query-string": "^7.0.1",
    "reflect-metadata": "^0.1.13",
    "rxjs": "^7.2.0",
    "tsyringe": "^4.5.0",
    "uuid": "^8.3.2",
    "varint": "^6.0.0",
    "web-did-resolver": "2.0.8"
  },
  "devDependencies": {
    "@types/bn.js": "^5.1.0",
    "@types/events": "^3.0.0",
    "@types/luxon": "^1.27.0",
    "@types/object-inspect": "^1.8.0",
    "@types/uuid": "^8.3.0",
    "@types/varint": "^6.0.0",
    "node-fetch": "^2.0",
    "rimraf": "~3.0.2",
    "tslog": "^3.2.0",
    "typescript": "~4.3.0"
  }
}<|MERGE_RESOLUTION|>--- conflicted
+++ resolved
@@ -24,15 +24,9 @@
   },
   "dependencies": {
     "@multiformats/base-x": "^4.0.1",
-<<<<<<< HEAD
     "@sicpa-dlab/value-transfer-common-ts": "0.3.1-alpha.1",
     "@sicpa-dlab/value-transfer-protocol-ts": "0.3.1-alpha.2",
     "@sicpa-dlab/witness-gossip-protocol-ts": "0.3.1-alpha.2",
-=======
-    "@sicpa-dlab/value-transfer-common-ts": "0.2.6",
-    "@sicpa-dlab/value-transfer-protocol-ts": "0.2.13",
-    "@sicpa-dlab/witness-gossip-protocol-ts": "0.2.9",
->>>>>>> bbc44a9a
     "@stablelib/ed25519": "^1.0.2",
     "@stablelib/sha256": "^1.0.1",
     "@stablelib/uuid": "^1.0.1",
