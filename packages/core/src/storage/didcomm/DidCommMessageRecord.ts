--- conflicted
+++ resolved
@@ -1,8 +1,4 @@
-<<<<<<< HEAD
-import type { DIDCommV1Message } from '../../agent/didcomm/v1/DIDCommV1Message'
-=======
 import type { ConstructableAgentMessage } from '../../agent/AgentMessage'
->>>>>>> 0d14a715
 import type { JsonObject } from '../../types'
 import type { DidCommMessageRole } from './DidCommMessageRole'
 
@@ -91,11 +87,7 @@
     }
   }
 
-<<<<<<< HEAD
-  public getMessageInstance<MessageClass extends typeof DIDCommV1Message = typeof DIDCommV1Message>(
-=======
   public getMessageInstance<MessageClass extends ConstructableAgentMessage = ConstructableAgentMessage>(
->>>>>>> 0d14a715
     messageClass: MessageClass
   ): InstanceType<MessageClass> {
     const messageType = parseMessageType(this.message['@type'] as string)
