--- conflicted
+++ resolved
@@ -1,8 +1,4 @@
-<<<<<<< HEAD
-import type { DIDCommV1Message } from '../../agent/didcomm/v1/DIDCommV1Message'
-=======
 import type { AgentMessage, ConstructableAgentMessage } from '../../agent/AgentMessage'
->>>>>>> 0d14a715
 import type { JsonObject } from '../../types'
 import type { DidCommMessageRole } from './DidCommMessageRole'
 
@@ -54,11 +50,7 @@
     await this.saveAgentMessage(options)
   }
 
-<<<<<<< HEAD
-  public async getAgentMessage<MessageClass extends typeof DIDCommV1Message = typeof DIDCommV1Message>({
-=======
   public async getAgentMessage<MessageClass extends ConstructableAgentMessage = ConstructableAgentMessage>({
->>>>>>> 0d14a715
     associatedRecordId,
     messageClass,
   }: GetAgentMessageOptions<MessageClass>): Promise<InstanceType<MessageClass>> {
@@ -71,11 +63,7 @@
 
     return record.getMessageInstance(messageClass)
   }
-<<<<<<< HEAD
-  public async findAgentMessage<MessageClass extends typeof DIDCommV1Message = typeof DIDCommV1Message>({
-=======
   public async findAgentMessage<MessageClass extends ConstructableAgentMessage = ConstructableAgentMessage>({
->>>>>>> 0d14a715
     associatedRecordId,
     messageClass,
   }: GetAgentMessageOptions<MessageClass>): Promise<InstanceType<MessageClass> | null> {
@@ -92,11 +80,11 @@
 
 export interface SaveAgentMessageOptions {
   role: DidCommMessageRole
-  agentMessage: DIDCommV1Message
+  agentMessage: AgentMessage
   associatedRecordId: string
 }
 
-export interface GetAgentMessageOptions<MessageClass extends typeof DIDCommV1Message> {
+export interface GetAgentMessageOptions<MessageClass extends typeof AgentMessage> {
   associatedRecordId: string
   messageClass: MessageClass
 }