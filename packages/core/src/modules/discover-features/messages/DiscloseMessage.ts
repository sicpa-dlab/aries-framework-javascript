import type { DIDCommV2MessageParams } from '../../../agent/didcomm'

import { Expose, Type } from 'class-transformer'
<<<<<<< HEAD
import { Equals, IsInstance, IsOptional, IsString, ValidateNested } from 'class-validator'

import { DIDCommV1Message, DIDCommV2Message } from '../../../agent/didcomm'
=======
import { IsInstance, IsOptional, IsString } from 'class-validator'

import { AgentMessage } from '../../../agent/AgentMessage'
import { IsValidMessageType, parseMessageType } from '../../../utils/messageType'
>>>>>>> 0d14a715

export interface DiscloseProtocolOptions {
  protocolId: string
  roles?: string[]
}

export class DiscloseProtocol {
  public constructor(options: DiscloseProtocolOptions) {
    if (options) {
      this.protocolId = options.protocolId
      this.roles = options.roles
    }
  }

  @Expose({ name: 'pid' })
  @IsString()
  public protocolId!: string

  @IsString({ each: true })
  @IsOptional()
  public roles?: string[]
}

export interface DiscoverFeaturesDiscloseMessageOptions {
  id?: string
  threadId: string
  protocols: DiscloseProtocolOptions[]
}

export class DiscloseMessage extends DIDCommV1Message {
  public constructor(options: DiscoverFeaturesDiscloseMessageOptions) {
    super()

    if (options) {
      this.id = options.id ?? this.generateId()
      this.protocols = options.protocols.map((p) => new DiscloseProtocol(p))
      this.setThread({
        threadId: options.threadId,
      })
    }
  }

  @IsValidMessageType(DiscloseMessage.type)
  public readonly type = DiscloseMessage.type.messageTypeUri
  public static readonly type = parseMessageType('https://didcomm.org/discover-features/1.0/disclose')

  @IsInstance(DiscloseProtocol, { each: true })
  @Type(() => DiscloseProtocol)
  public protocols!: DiscloseProtocol[]
}

export class DiscloseMessageV2Body {
  @IsInstance(DiscloseProtocol, { each: true })
  @Type(() => DiscloseProtocol)
  public protocols!: DiscloseProtocol[]
}

export type DiscloseMessageV2Options = {
  body: DiscloseMessageV2Body
} & DIDCommV2MessageParams

export class DiscloseMessageV2 extends DIDCommV2Message {
  public constructor(options: DiscloseMessageV2Options) {
    super(options)

    if (options) {
      this.body = options.body
    }
  }

  @Equals(DiscloseMessageV2.type)
  public readonly type = DiscloseMessageV2.type
  public static readonly type = 'https://didcomm.org/discover-features/2.0/disclose'

  @Type(() => DiscloseMessageV2Body)
  @ValidateNested()
  public body!: DiscloseMessageV2Body
}<|MERGE_RESOLUTION|>--- conflicted
+++ resolved
@@ -1,16 +1,11 @@
 import type { DIDCommV2MessageParams } from '../../../agent/didcomm'
 
 import { Expose, Type } from 'class-transformer'
-<<<<<<< HEAD
 import { Equals, IsInstance, IsOptional, IsString, ValidateNested } from 'class-validator'
+import { IsInstance, IsOptional, IsString } from 'class-validator'
+import { IsValidMessageType, parseMessageType } from '../../../utils/messageType'
 
 import { DIDCommV1Message, DIDCommV2Message } from '../../../agent/didcomm'
-=======
-import { IsInstance, IsOptional, IsString } from 'class-validator'
-
-import { AgentMessage } from '../../../agent/AgentMessage'
-import { IsValidMessageType, parseMessageType } from '../../../utils/messageType'
->>>>>>> 0d14a715
 
 export interface DiscloseProtocolOptions {
   protocolId: string
