--- conflicted
+++ resolved
@@ -151,28 +151,11 @@
     messageContext: InboundMessageContext<ConnectionRequestMessage>,
     outOfBandRecord: OutOfBandRecord
   ): Promise<ConnectionRecord> {
-<<<<<<< HEAD
-    const { message, recipient, sender } = messageContext
-
-    if (!recipient || !sender) {
-      throw new AriesFrameworkError('Unable to process connection request without senderVerkey or recipientVerkey')
-    }
-
-    let connectionRecord = await this.findByVerkey(recipient)
-    if (!connectionRecord) {
-      throw new AriesFrameworkError(
-        `Unable to process connection request: connection for verkey ${recipient} not found`
-      )
-    }
-    connectionRecord.assertState(ConnectionState.Invited)
-    connectionRecord.assertRole(ConnectionRole.Inviter)
-=======
     this.logger.debug(`Process message ${ConnectionRequestMessage.type.messageTypeUri} start`, messageContext)
     outOfBandRecord.assertRole(OutOfBandRole.Sender)
     outOfBandRecord.assertState(OutOfBandState.AwaitResponse)
 
     // TODO check there is no connection record for particular oob record
->>>>>>> 0d14a715
 
     const { message } = messageContext
     if (!message.connection.didDoc) {
@@ -274,9 +257,12 @@
     messageContext: InboundMessageContext<ConnectionResponseMessage>,
     outOfBandRecord: OutOfBandRecord
   ): Promise<ConnectionRecord> {
-<<<<<<< HEAD
+    this.logger.debug(`Process message ${ConnectionResponseMessage.type.messageTypeUri} start`, messageContext)
+    const { connection: connectionRecord, message, recipientKey, senderKey } = messageContext
     const { message, recipient, sender } = messageContext
 
+    if (!recipientKey || !senderKey) {
+      throw new AriesFrameworkError('Unable to process connection request without senderKey or recipientKey')
     if (!recipient || !sender) {
       throw new AriesFrameworkError('Unable to process connection request without senderVerkey or recipientVerkey')
     }
@@ -284,20 +270,10 @@
     const connectionRecord = await this.findByVerkey(recipient)
 
     if (!connectionRecord) {
+      throw new AriesFrameworkError('No connection record in message context.')
       throw new AriesFrameworkError(
         `Unable to process connection response: connection for verkey ${recipient} not found`
       )
-=======
-    this.logger.debug(`Process message ${ConnectionResponseMessage.type.messageTypeUri} start`, messageContext)
-    const { connection: connectionRecord, message, recipientKey, senderKey } = messageContext
-
-    if (!recipientKey || !senderKey) {
-      throw new AriesFrameworkError('Unable to process connection request without senderKey or recipientKey')
-    }
-
-    if (!connectionRecord) {
-      throw new AriesFrameworkError('No connection record in message context.')
->>>>>>> 0d14a715
     }
 
     connectionRecord.assertState(DidExchangeState.RequestSent)
@@ -386,19 +362,10 @@
    * @returns updated connection record
    */
   public async processAck(messageContext: InboundMessageContext<AckMessage>): Promise<ConnectionRecord> {
-<<<<<<< HEAD
-    const { connection, recipient } = messageContext
+      const { connection, recipient } = messageContext
 
     if (!connection) {
       throw new AriesFrameworkError(`Unable to process connection ack: connection for verkey ${recipient} not found`)
-=======
-    const { connection, recipientKey } = messageContext
-
-    if (!connection) {
-      throw new AriesFrameworkError(
-        `Unable to process connection ack: connection for recipient key ${recipientKey?.fingerprint} not found`
-      )
->>>>>>> 0d14a715
     }
 
     // TODO: This is better addressed in a middleware of some kind because
@@ -420,16 +387,19 @@
   public async processProblemReport(
     messageContext: InboundMessageContext<ConnectionProblemReportMessage>
   ): Promise<ConnectionRecord> {
-<<<<<<< HEAD
-    const { message: connectionProblemReportMessage, recipient, sender } = messageContext
-
-    this.logger.debug(`Processing connection problem report for verkey ${recipient}`)
+    const { message: connectionProblemReportMessage, recipient, senderKey } = messageContext
+
+    this.logger.debug(`Processing connection problem report for verkey ${recipientKey?.fingerprint}`)
 
     if (!recipient) {
-      throw new AriesFrameworkError('Unable to process connection problem report without recipientVerkey')
-    }
-
-    const connectionRecord = await this.findByVerkey(recipient)
+      throw new AriesFrameworkError('Unable to process connection problem report without recipientKey')
+    }
+
+    let connectionRecord
+    const ourDidRecords = await this.didRepository.findAllByRecipientKey(recipientKey)
+    for (const ourDidRecord of ourDidRecords) {
+      connectionRecord = await this.findByOurDid(ourDidRecord.id)
+    }
 
     if (!connectionRecord) {
       throw new AriesFrameworkError(
@@ -437,40 +407,11 @@
       )
     }
 
-    if (connectionRecord.theirKey && connectionRecord.theirKey !== sender) {
-      throw new AriesFrameworkError("Sender verkey doesn't match verkey of connection record")
-=======
-    const { message: connectionProblemReportMessage, recipientKey, senderKey } = messageContext
-
-    this.logger.debug(`Processing connection problem report for verkey ${recipientKey?.fingerprint}`)
-
-    if (!recipientKey) {
-      throw new AriesFrameworkError('Unable to process connection problem report without recipientKey')
-    }
-
-    let connectionRecord
-    const ourDidRecords = await this.didRepository.findAllByRecipientKey(recipientKey)
-    for (const ourDidRecord of ourDidRecords) {
-      connectionRecord = await this.findByOurDid(ourDidRecord.id)
-    }
-
-    if (!connectionRecord) {
-      throw new AriesFrameworkError(
-        `Unable to process connection problem report: connection for recipient key ${recipientKey.fingerprint} not found`
-      )
-    }
-
     const theirDidRecord = connectionRecord.theirDid && (await this.didRepository.findById(connectionRecord.theirDid))
     if (!theirDidRecord) {
       throw new AriesFrameworkError(`Did record with id ${connectionRecord.theirDid} not found.`)
     }
 
-    if (senderKey) {
-      if (!theirDidRecord?.getTags().recipientKeyFingerprints?.includes(senderKey.fingerprint)) {
-        throw new AriesFrameworkError("Sender key doesn't match key of connection record")
-      }
->>>>>>> 0d14a715
-    }
 
     connectionRecord.errorMessage = `${connectionProblemReportMessage.description.code} : ${connectionProblemReportMessage.description.en}`
     await this.update(connectionRecord)
@@ -512,11 +453,7 @@
 
       if (previousSentMessage) {
         // If we have previously sent a message, it is not allowed to receive an OOB/unpacked message
-<<<<<<< HEAD
-        if (!messageContext.recipient) {
-=======
         if (!recipientKey) {
->>>>>>> 0d14a715
           throw new AriesFrameworkError(
             'Cannot verify service without recipientKey on incoming message (received unpacked message)'
           )
@@ -524,14 +461,7 @@
 
         // Check if the inbound message recipient key is present
         // in the recipientKeys of previously sent message ~service decorator
-<<<<<<< HEAD
-        if (
-          !previousSentMessage?.service ||
-          !previousSentMessage.service.recipientKeys.includes(messageContext.recipient)
-        ) {
-=======
         if (!previousSentMessage?.service || !previousSentMessage.service.recipientKeys.includes(recipientKey)) {
->>>>>>> 0d14a715
           throw new AriesFrameworkError(
             'Previously sent message ~service recipientKeys does not include current received message recipient key'
           )
@@ -540,11 +470,7 @@
 
       if (previousReceivedMessage) {
         // If we have previously received a message, it is not allowed to receive an OOB/unpacked/AnonCrypt message
-<<<<<<< HEAD
-        if (!messageContext.sender) {
-=======
         if (!senderKey) {
->>>>>>> 0d14a715
           throw new AriesFrameworkError(
             'Cannot verify service without senderKey on incoming message (received AnonCrypt or unpacked message)'
           )
@@ -552,14 +478,7 @@
 
         // Check if the inbound message sender key is present
         // in the recipientKeys of previously received message ~service decorator
-<<<<<<< HEAD
-        if (
-          !previousReceivedMessage.service ||
-          !previousReceivedMessage.service.recipientKeys.includes(messageContext.sender)
-        ) {
-=======
         if (!previousReceivedMessage.service || !previousReceivedMessage.service.recipientKeys.includes(senderKey)) {
->>>>>>> 0d14a715
           throw new AriesFrameworkError(
             'Previously received message ~service recipientKeys does not include current received message sender key'
           )
@@ -567,11 +486,7 @@
       }
 
       // If message is received unpacked/, we need to make sure it included a ~service decorator
-<<<<<<< HEAD
       if (!message.serviceDecorator() && !messageContext.recipient) {
-=======
-      if (!message.service && !recipientKey) {
->>>>>>> 0d14a715
         throw new AriesFrameworkError('Message recipientKey must have ~service decorator')
       }
     }
@@ -659,21 +574,6 @@
     return this.connectionRepository.getByThreadId(threadId)
   }
 
-<<<<<<< HEAD
-  private async createConnection(options: {
-    role: ConnectionRole
-    state: ConnectionState
-    invitation?: ConnectionInvitationMessage
-    alias?: string
-    routing: Routing
-    theirLabel?: string
-    autoAcceptConnection?: boolean
-    multiUseInvitation: boolean
-    tags?: CustomConnectionTags
-    imageUrl?: string
-  }): Promise<ConnectionRecord> {
-    const { endpoint, did, verkey, routingKeys, mediatorId } = options.routing
-=======
   public async findByTheirDid(did: string): Promise<ConnectionRecord | null> {
     return this.connectionRepository.findSingleByQuery({ theirDid: did })
   }
@@ -738,7 +638,6 @@
 
   private createDidDoc(routing: Routing) {
     const indyDid = indyDidFromPublicKeyBase58(routing.recipientKey.publicKeyBase58)
->>>>>>> 0d14a715
 
     const publicKey = new Ed25119Sig2018({
       id: `${indyDid}#1`,
@@ -749,16 +648,6 @@
     const auth = new ReferencedAuthentication(publicKey, authenticationTypes.Ed25519VerificationKey2018)
 
     // IndyAgentService is old service type
-<<<<<<< HEAD
-    const services = new IndyAgentService({
-      id: `${did}#IndyAgentService`,
-      serviceEndpoint: endpoint,
-      recipientKeys: [verkey],
-      routingKeys: routingKeys,
-      // Order of endpoint determines priority
-      priority: 0,
-    })
-=======
     const services = routing.endpoints.map(
       (endpoint, index) =>
         new IndyAgentService({
@@ -770,12 +659,11 @@
           priority: index,
         })
     )
->>>>>>> 0d14a715
 
     return new DidDoc({
       id: indyDid,
       authentication: [auth],
-      service: [services],
+      service: services,
       publicKey: [publicKey],
     })
   }
@@ -809,7 +697,7 @@
     return new DidDoc({
       id: did,
       authentication: [auth],
-      service,
+      service: [services],
       publicKey: [publicKey],
     })
   }
@@ -841,17 +729,11 @@
   }
 }
 
-export interface Routing {
-<<<<<<< HEAD
+  export interface Routing {
   verkey: string
   did: string
   endpoint: string
   routingKeys: string[]
-=======
-  endpoints: string[]
-  recipientKey: Key
-  routingKeys: Key[]
->>>>>>> 0d14a715
   mediatorId?: string
 }
 
