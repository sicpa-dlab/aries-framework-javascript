--- conflicted
+++ resolved
@@ -3,12 +3,9 @@
 import { Type } from 'class-transformer'
 import { IsInstance, IsOptional, IsString, IsUrl, ValidateNested } from 'class-validator'
 
-<<<<<<< HEAD
 import { DIDCommV1Message } from '../../../agent/didcomm/v1/DIDCommV1Message'
-=======
 import { AgentMessage } from '../../../agent/AgentMessage'
 import { IsValidMessageType, parseMessageType } from '../../../utils/messageType'
->>>>>>> 0d14a715
 import { Connection } from '../models'
 
 export interface ConnectionRequestMessageOptions {
