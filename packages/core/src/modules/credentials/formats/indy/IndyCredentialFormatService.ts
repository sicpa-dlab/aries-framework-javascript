--- conflicted
+++ resolved
@@ -22,12 +22,8 @@
 import type { IndyCredentialFormat } from './IndyCredentialFormat'
 import type * as Indy from 'indy-sdk'
 
-<<<<<<< HEAD
+import { KeyType } from '../../../../crypto'
 import { Attachment, AttachmentData } from '../../../../decorators/attachment/v1/Attachment'
-=======
-import { KeyType } from '../../../../crypto'
-import { Attachment, AttachmentData } from '../../../../decorators/attachment/Attachment'
->>>>>>> 5a6e40a8
 import { AriesFrameworkError } from '../../../../error'
 import { JsonEncoder } from '../../../../utils/JsonEncoder'
 import { JsonTransformer } from '../../../../utils/JsonTransformer'
