--- conflicted
+++ resolved
@@ -1,11 +1,8 @@
 import type { AgentConfig } from '../../../agent/AgentConfig'
 import type { Handler, HandlerInboundMessage } from '../../../agent/Handler'
-<<<<<<< HEAD
 import type { DIDCommV1Message } from '../../../agent/didcomm'
 import type { MediationRecipientService } from '../../routing'
-=======
 import type { RoutingService } from '../../routing/services/RoutingService'
->>>>>>> 0d14a715
 import type { ProofResponseCoordinator } from '../ProofResponseCoordinator'
 import type { ProofRecord } from '../repository'
 import type { ProofService } from '../services'
@@ -69,19 +66,11 @@
       return createOutboundMessage(messageContext.connection, message)
     } else if (proofRecord.requestMessage?.service) {
       // Create ~service decorator
-<<<<<<< HEAD
-      const routing = await this.mediationRecipientService.getRoutingDid()
-      const ourService = new ServiceDecorator({
-        serviceEndpoint: routing.endpoint,
-        recipientKeys: [routing.verkey],
-        routingKeys: routing.routingKeys,
-=======
       const routing = await this.routingService.getRouting()
       const ourService = new ServiceDecorator({
         serviceEndpoint: routing.endpoints[0],
         recipientKeys: [routing.recipientKey.publicKeyBase58],
         routingKeys: routing.routingKeys.map((key) => key.publicKeyBase58),
->>>>>>> 0d14a715
       })
 
       const recipientService = proofRecord.requestMessage.service
