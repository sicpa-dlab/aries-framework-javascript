import type { ConnectionRecord } from '../modules/connections'
<<<<<<< HEAD
import type {
  OutboundDIDCommV2Message,
  OutboundMessage,
  OutboundPlainMessage,
  OutboundServiceMessage,
  OutboundSignedMessage,
} from '../types'
import type { DIDCommMessage, DIDCommV2Message } from './didcomm'

import { DidCommService } from '../modules/dids/domain/service/DidCommService'

export function createOutboundMessage<T extends DIDCommMessage = DIDCommMessage>(
=======
import type { ResolvedDidCommService } from '../modules/didcomm'
import type { Key } from '../modules/dids/domain/Key'
import type { OutOfBandRecord } from '../modules/oob/repository'
import type { OutboundMessage, OutboundServiceMessage } from '../types'
import type { AgentMessage } from './AgentMessage'

export function createOutboundMessage<T extends AgentMessage = AgentMessage>(
>>>>>>> 0d14a715
  connection: ConnectionRecord,
  payload: T,
  outOfBand?: OutOfBandRecord
): OutboundMessage<T> {
  return {
    connection,
    outOfBand,
    payload,
  }
}

export function createOutboundSignedMessage<T extends DIDCommMessage = DIDCommMessage>(
  payload: T,
  from: string
): OutboundSignedMessage<T> {
  return {
    payload,
    from,
  }
}

export function createOutboundPlainMessage<T extends DIDCommMessage = DIDCommMessage>(
  payload: T
): OutboundPlainMessage<T> {
  return {
    payload,
  }
}

export function createOutboundDIDCommV2Message<T extends DIDCommV2Message = DIDCommV2Message>(
  payload: T
): OutboundDIDCommV2Message<T> {
  return {
    payload,
  }
}

export function createOutboundServiceMessage<T extends DIDCommMessage = DIDCommMessage>(options: {
  payload: T
  service: ResolvedDidCommService
  senderKey: Key
}): OutboundServiceMessage<T> {
  return options
}

export function isOutboundServiceMessage(
  message: OutboundMessage | OutboundServiceMessage
): message is OutboundServiceMessage {
  const service = (message as OutboundServiceMessage).service

  return service !== undefined
}<|MERGE_RESOLUTION|>--- conflicted
+++ resolved
@@ -1,5 +1,4 @@
 import type { ConnectionRecord } from '../modules/connections'
-<<<<<<< HEAD
 import type {
   OutboundDIDCommV2Message,
   OutboundMessage,
@@ -8,19 +7,15 @@
   OutboundSignedMessage,
 } from '../types'
 import type { DIDCommMessage, DIDCommV2Message } from './didcomm'
-
-import { DidCommService } from '../modules/dids/domain/service/DidCommService'
-
-export function createOutboundMessage<T extends DIDCommMessage = DIDCommMessage>(
-=======
 import type { ResolvedDidCommService } from '../modules/didcomm'
 import type { Key } from '../modules/dids/domain/Key'
 import type { OutOfBandRecord } from '../modules/oob/repository'
 import type { OutboundMessage, OutboundServiceMessage } from '../types'
 import type { AgentMessage } from './AgentMessage'
 
-export function createOutboundMessage<T extends AgentMessage = AgentMessage>(
->>>>>>> 0d14a715
+import { DidCommService } from '../modules/dids/domain/service/DidCommService'
+
+export function createOutboundMessage<T extends DIDCommMessage = DIDCommMessage>(
   connection: ConnectionRecord,
   payload: T,
   outOfBand?: OutOfBandRecord
