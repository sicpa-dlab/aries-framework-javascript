--- conflicted
+++ resolved
@@ -2,25 +2,19 @@
 import type { Logger } from '../logger'
 import type { ConnectionRecord } from '../modules/connections'
 import type { InboundTransport } from '../transport'
-<<<<<<< HEAD
-=======
 import type { PlaintextMessage, EncryptedMessage } from '../types'
 import type { AgentMessage } from './AgentMessage'
 import type { DecryptedMessageContext } from './EnvelopeService'
->>>>>>> 0d14a715
 import type { TransportSession } from './TransportService'
 import type { DIDCommMessage, EncryptedMessage } from './didcomm'
 import type { DecryptedMessageContext, PackedMessage, SignedMessage } from './didcomm/types'
 
 import { AriesFrameworkError } from '../error'
-<<<<<<< HEAD
+import { ConnectionsModule } from '../modules/connections'
 import { ConnectionRepository } from '../modules/connections'
 import { DidDocument } from '../modules/dids/domain/DidDocument'
 import { DidRepository } from '../modules/dids/repository/DidRepository'
 import { KeyRepository } from '../modules/keys/repository'
-=======
-import { ConnectionsModule } from '../modules/connections'
->>>>>>> 0d14a715
 import { ProblemReportError, ProblemReportMessage, ProblemReportReason } from '../modules/problem-reports'
 import { injectable } from '../plugins'
 import { isValidJweStructure } from '../utils/JWE'
@@ -46,13 +40,10 @@
   private messageSender: MessageSender
   private dispatcher: Dispatcher
   private logger: Logger
-<<<<<<< HEAD
   private keyRepository: KeyRepository
   private didRepository: DidRepository
   private connectionRepository: ConnectionRepository
-=======
   private connectionsModule: ConnectionsModule
->>>>>>> 0d14a715
   public readonly inboundTransports: InboundTransport[] = []
 
   public constructor(
@@ -60,15 +51,12 @@
     envelopeService: EnvelopeService,
     transportService: TransportService,
     messageSender: MessageSender,
-<<<<<<< HEAD
     connectionRepository: ConnectionRepository,
     dispatcher: Dispatcher,
     keyRepository: KeyRepository,
     didRepository: DidRepository
-=======
     connectionsModule: ConnectionsModule,
     dispatcher: Dispatcher
->>>>>>> 0d14a715
   ) {
     this.config = config
     this.envelopeService = envelopeService
@@ -76,11 +64,8 @@
     this.messageSender = messageSender
     this.connectionsModule = connectionsModule
     this.dispatcher = dispatcher
-<<<<<<< HEAD
     this.keyRepository = keyRepository
     this.didRepository = didRepository
-=======
->>>>>>> 0d14a715
     this.logger = this.config.logger
   }
 
@@ -94,12 +79,8 @@
    *
    * @param inboundMessage the message to receive and handle
    */
-  public async receiveMessage(
-    inboundMessage: unknown,
-    { session, connection }: { session?: TransportSession; connection?: ConnectionRecord }
-  ) {
+  public async receiveMessage(inboundMessage: unknown, session?: TransportSession) {
     this.logger.debug(`Agent ${this.config.label} received message`)
-<<<<<<< HEAD
     try {
       if (this.isEncryptedMessage(inboundMessage)) {
         return await this.receivePackedMessage(
@@ -135,20 +116,6 @@
   private async receivePlaintextMessage(plaintextMessage: PackedMessage) {
     const message = await this.transformAndValidate(plaintextMessage.message)
     const messageContext = new InboundMessageContext(message, {})
-=======
-    if (this.isEncryptedMessage(inboundMessage)) {
-      await this.receiveEncryptedMessage(inboundMessage as EncryptedMessage, session)
-    } else if (this.isPlaintextMessage(inboundMessage)) {
-      await this.receivePlaintextMessage(inboundMessage, connection)
-    } else {
-      throw new AriesFrameworkError('Unable to parse incoming message: unrecognized format')
-    }
-  }
-
-  private async receivePlaintextMessage(plaintextMessage: PlaintextMessage, connection?: ConnectionRecord) {
-    const message = await this.transformAndValidate(plaintextMessage)
-    const messageContext = new InboundMessageContext(message, { connection })
->>>>>>> 0d14a715
     await this.dispatcher.dispatch(messageContext)
   }
 
@@ -165,32 +132,16 @@
     const decryptedMessage = await this.decryptMessage(packedMessage)
     const { plaintextMessage, sender, recipient, version } = decryptedMessage
 
-<<<<<<< HEAD
     // DIDComm V2 messaging doesn't require connection
     const connection =
       version === DIDCommVersion.V1 ? await this.findConnectionByMessageKeys(decryptedMessage) : undefined
 
     this.logger.info(
       `Received message with type '${plaintextMessage['type']}' from DID ${connection?.did}`,
-=======
-    this.logger.info(
-      `Received message with type '${plaintextMessage['@type']}', recipient key ${recipientKey?.fingerprint} and sender key ${senderKey?.fingerprint}`,
->>>>>>> 0d14a715
       plaintextMessage
     )
 
-    const connection = await this.findConnectionByMessageKeys(decryptedMessage)
-
     const message = await this.transformAndValidate(plaintextMessage, connection)
-
-    const messageContext = new InboundMessageContext(message, {
-      // Only make the connection available in message context if the connection is ready
-      // To prevent unwanted usage of unready connections. Connections can still be retrieved from
-      // Storage if the specific protocol allows an unready connection to be used.
-      connection: connection?.isReady ? connection : undefined,
-      senderKey,
-      recipientKey,
-    })
 
     // We want to save a session if there is a chance of returning outbound message via inbound transport.
     // That can happen when inbound message has `return_route` set to `all` or `thread`.
@@ -208,14 +159,9 @@
       // use return routing to make connections. This is especially useful for creating connections
       // with mediators when you don't have a public endpoint yet.
       session.connection = connection ?? undefined
-      messageContext.sessionId = session.id
       this.transportService.saveSession(session)
-    } else if (session) {
-      // No need to wait for session to stay open if we're not actually going to respond to the message.
-      await session.close()
-    }
-
-<<<<<<< HEAD
+    }
+
     const messageContext = new InboundMessageContext(message, {
       // Only make the connection available in message context if the connection is ready
       // To prevent unwanted usage of unready connections. Connections can still be retrieved from
@@ -224,8 +170,6 @@
       sender,
       recipient,
     })
-=======
->>>>>>> 0d14a715
     await this.dispatcher.dispatch(messageContext)
   }
 
@@ -344,62 +288,19 @@
     return message
   }
 
-  private async findConnectionByMessageKeys({
-    recipient,
-    sender,
-  }: DecryptedMessageContext): Promise<ConnectionRecord | null> {
-    // We only fetch connections that are sent in AuthCrypt mode
-    if (!recipient || !sender) return null
-
-<<<<<<< HEAD
-    let connection: ConnectionRecord | null = null
-
-    // Try 1: Find DID base on recipient key
-    const ourDidRecord = await this.didRepository.findByVerkey(recipient)
-
-    // If both our did record and their did record is available we can find a matching did record
-    if (ourDidRecord) {
-      const theirDidRecord = await this.didRepository.findByVerkey(sender)
-
-      if (theirDidRecord) {
-        connection = await this.connectionRepository.findSingleByQuery({
-          did: ourDidRecord.id,
-          theirDid: theirDidRecord.id,
-        })
-      } else {
-        connection = await this.connectionRepository.findSingleByQuery({
-          did: ourDidRecord.id,
-        })
-
-        // If theirDidRecord was not found, and connection.theirDid is set, it means the sender is not authenticated
-        // to send messages to use
-        if (connection && connection.theirDid) {
-          throw new AriesFrameworkError(`Inbound message senderKey '${sender}' is different from connection did`)
-        }
-      }
-    }
-
-    // Try 2: If no connection was found, we search in the connection record, where legacy did documents are stored
-    if (!connection) {
-      connection = await this.connectionRepository.findByVerkey(recipient)
-
-      // Throw error if the recipient key (ourKey) does not match the key of the connection record
-      if (connection && connection.theirKey !== null && connection.theirKey !== sender) {
-        throw new AriesFrameworkError(
-          `Inbound message senderKey '${sender}' is different from connection.theirKey '${connection.theirKey}'`
-        )
-      }
-    }
-
-    return connection
-=======
-    // Try to find the did records that holds the sender and recipient keys
-    return this.connectionsModule.findByKeys({
-      senderKey,
-      recipientKey,
-    })
->>>>>>> 0d14a715
-  }
+private async findConnectionByMessageKeys({
+  recipientKey,
+  senderKey,
+}: DecryptedMessageContext): Promise<ConnectionRecord | null> {
+  // We only fetch connections that are sent in AuthCrypt mode
+  if (!recipientKey || !senderKey) return null
+
+// Try to find the did records that holds the sender and recipient keys
+return this.connectionsModule.findByKeys({
+  senderKey,
+  recipientKey,
+})
+}
 
   /**
    * Transform an plaintext DIDComm message into it's corresponding message class. Will look at all message types in the registered handlers.
@@ -417,7 +318,6 @@
       throw new AriesFrameworkError(`No type found in the message: ${message}`)
     }
 
-<<<<<<< HEAD
     const messageClass = this.dispatcher.getMessageClassForType(messageType)
 
     // Cast the plain JSON object to specific instance of Message extended from DIDCommMessages
@@ -428,15 +328,13 @@
     })
   }
 
+    // Cast the plain JSON object to specific instance of Message extended from AgentMessage
+    let messageTransformed: AgentMessage
   /**
    * Validate an AgentMessage instance.
    * @param message agent message to validate
    */
   private async validateMessage(message: DIDCommMessage) {
-=======
-    // Cast the plain JSON object to specific instance of Message extended from AgentMessage
-    let messageTransformed: AgentMessage
->>>>>>> 0d14a715
     try {
       messageTransformed = JsonTransformer.fromJSON(message, MessageClass)
     } catch (error) {
