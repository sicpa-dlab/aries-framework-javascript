import type { ConnectionRecord } from '../../modules/connections'
import type { ResolvedDidCommService } from '../../modules/didcomm'
import type { DidDocumentService } from '../../modules/dids'
import type { MessageRepository } from '../../storage/MessageRepository'
import type { OutboundTransport } from '../../transport'
import type { OutboundMessage } from '../../types'
import type { EncryptedMessage } from '../didcomm'

import { TestMessage } from '../../../tests/TestMessage'
import { getAgentConfig, getMockConnection, mockFunction } from '../../../tests/helpers'
import testLogger from '../../../tests/logger'
import { KeyType } from '../../crypto'
import { ReturnRouteTypes } from '../../decorators/transport/TransportDecorator'
<<<<<<< HEAD
import { DidDocument, DidType, IndyAgentService } from '../../modules/dids'
import { DidCommService } from '../../modules/dids/domain/service/DidCommService'
import { DidResolverService } from '../../modules/dids/services/DidResolverService'
=======
import { DidCommDocumentService } from '../../modules/didcomm'
import { DidResolverService, Key, DidDocument, VerificationMethod } from '../../modules/dids'
import { DidCommV1Service } from '../../modules/dids/domain/service/DidCommV1Service'
import { verkeyToInstanceOfKey } from '../../modules/dids/helpers'
import { OutOfBandRepository } from '../../modules/oob'
>>>>>>> 0d14a715
import { InMemoryMessageRepository } from '../../storage/InMemoryMessageRepository'
import { MessageSender } from '../MessageSender'
import { TransportService } from '../TransportService'
import { EnvelopeService as EnvelopeServiceImpl } from '../didcomm/EnvelopeService'
import { createOutboundMessage } from '../helpers'

import { DummyTransportSession } from './stubs'

jest.mock('../TransportService')
jest.mock('../didcomm/EnvelopeService')
jest.mock('../../modules/dids/services/DidResolverService')
jest.mock('../../modules/didcomm/services/DidCommDocumentService')
jest.mock('../../modules/oob/repository/OutOfBandRepository')

const logger = testLogger

const TransportServiceMock = TransportService as jest.MockedClass<typeof TransportService>
const DidResolverServiceMock = DidResolverService as jest.Mock<DidResolverService>
const DidCommDocumentServiceMock = DidCommDocumentService as jest.Mock<DidCommDocumentService>
const OutOfBandRepositoryMock = OutOfBandRepository as jest.Mock<OutOfBandRepository>

class DummyHttpOutboundTransport implements OutboundTransport {
  public start(): Promise<void> {
    throw new Error('Method not implemented.')
  }

  public stop(): Promise<void> {
    throw new Error('Method not implemented.')
  }

  public supportedSchemes: string[] = ['https']

  public sendMessage() {
    return Promise.resolve()
  }
}

class DummyWsOutboundTransport implements OutboundTransport {
  public start(): Promise<void> {
    throw new Error('Method not implemented.')
  }

  public stop(): Promise<void> {
    throw new Error('Method not implemented.')
  }

  public supportedSchemes: string[] = ['wss']

  public sendMessage() {
    return Promise.resolve()
  }
}

describe('MessageSender', () => {
  const EnvelopeService = <jest.Mock<EnvelopeServiceImpl>>(<unknown>EnvelopeServiceImpl)

  const encryptedMessage: EncryptedMessage = {
    protected: 'base64url',
    iv: 'base64url',
    ciphertext: 'base64url',
    tag: 'base64url',
    recipients: [],
  }

  const enveloperService = new EnvelopeService()
  const envelopeServicePackMessageMock = mockFunction(enveloperService.packMessageEncrypted)

  const didResolverService = new DidResolverServiceMock()
  const didCommDocumentService = new DidCommDocumentServiceMock()
  const outOfBandRepository = new OutOfBandRepositoryMock()
  const didResolverServiceResolveMock = mockFunction(didResolverService.resolveDidDocument)
  const didResolverServiceResolveDidServicesMock = mockFunction(didCommDocumentService.resolveServicesFromDid)

  const inboundMessage = new TestMessage()
  inboundMessage.setReturnRouting(ReturnRouteTypes.all)

  const recipientKey = Key.fromPublicKeyBase58('8HH5gYEeNc3z7PYXmd54d4x6qAfCNrqQqEB3nS7Zfu7K', KeyType.Ed25519)
  const senderKey = Key.fromPublicKeyBase58('79CXkde3j8TNuMXxPdV7nLUrT2g7JAEjH5TreyVY7GEZ', KeyType.Ed25519)
  const session = new DummyTransportSession('session-123')
  session.keys = {
    recipientKeys: [recipientKey],
    routingKeys: [],
    senderKey: senderKey,
  }
  session.inboundMessage = inboundMessage
  session.send = jest.fn()

  const sessionWithoutKeys = new DummyTransportSession('sessionWithoutKeys-123')
  sessionWithoutKeys.inboundMessage = inboundMessage
  sessionWithoutKeys.send = jest.fn()

  const transportService = new TransportService()
  const transportServiceFindSessionMock = mockFunction(transportService.findSessionByConnectionId)
  const transportServiceFindSessionByIdMock = mockFunction(transportService.findSessionById)
  const transportServiceHasInboundEndpoint = mockFunction(transportService.hasInboundEndpoint)

  const firstDidCommService = new DidCommV1Service({
    id: `<did>;indy`,
    serviceEndpoint: 'https://www.first-endpoint.com',
    recipientKeys: ['#authentication-1'],
  })
  const secondDidCommService = new DidCommV1Service({
    id: `<did>;indy`,
    serviceEndpoint: 'https://www.second-endpoint.com',
    recipientKeys: ['#authentication-1'],
  })

  let messageSender: MessageSender
  let outboundTransport: OutboundTransport
  let messageRepository: MessageRepository
  let connection: ConnectionRecord
  let outboundMessage: OutboundMessage

  describe('sendMessage', () => {
    beforeEach(() => {
      TransportServiceMock.mockClear()
      DidResolverServiceMock.mockClear()

      outboundTransport = new DummyHttpOutboundTransport()
      messageRepository = new InMemoryMessageRepository(getAgentConfig('MessageSender'))
      messageSender = new MessageSender(
        getAgentConfig('MessageSenderTest'),
        enveloperService,
        transportService,
        messageRepository,
        logger,
        didResolverService,
        didCommDocumentService,
        outOfBandRepository
      )
      connection = getMockConnection({
        id: 'test-123',
        did: 'did:peer:1mydid',
        theirDid: 'did:peer:1theirdid',
        theirLabel: 'Test 123',
      })
      outboundMessage = createOutboundMessage(connection, new TestMessage())

      envelopeServicePackMessageMock.mockReturnValue(Promise.resolve(encryptedMessage))
      transportServiceHasInboundEndpoint.mockReturnValue(true)

      const didDocumentInstance = getMockDidDocument({
        service: [firstDidCommService, secondDidCommService],
      })
      didResolverServiceResolveMock.mockResolvedValue(didDocumentInstance)
      didResolverServiceResolveDidServicesMock.mockResolvedValue([
        getMockResolvedDidService(firstDidCommService),
        getMockResolvedDidService(secondDidCommService),
      ])
    })

    afterEach(() => {
      jest.resetAllMocks()
    })

    test('throw error when there is no outbound transport', async () => {
      await expect(messageSender.sendDIDCommV1Message(outboundMessage)).rejects.toThrow(
        /Message is undeliverable to connection/
      )
    })

    test('throw error when there is no service or queue', async () => {
      messageSender.registerOutboundTransport(outboundTransport)

      didResolverServiceResolveMock.mockResolvedValue(getMockDidDocument({ service: [] }))
      didResolverServiceResolveDidServicesMock.mockResolvedValue([])

      await expect(messageSender.sendDIDCommV1Message(outboundMessage)).rejects.toThrow(
        `Message is undeliverable to connection test-123 (Test 123)`
      )
    })

    test('call send message when session send method fails', async () => {
      messageSender.registerOutboundTransport(outboundTransport)
      transportServiceFindSessionMock.mockReturnValue(session)
      session.send = jest.fn().mockRejectedValue(new Error('some error'))

      messageSender.registerOutboundTransport(outboundTransport)
      const sendMessageSpy = jest.spyOn(outboundTransport, 'sendMessage')

      await messageSender.sendDIDCommV1Message(outboundMessage)

      expect(sendMessageSpy).toHaveBeenCalledWith({
        connectionId: 'test-123',
        payload: encryptedMessage,
        endpoint: firstDidCommService.serviceEndpoint,
        responseRequested: false,
      })
      expect(sendMessageSpy).toHaveBeenCalledTimes(1)
    })

    test("resolves the did service using the did resolver if connection.theirDid starts with 'did:'", async () => {
      messageSender.registerOutboundTransport(outboundTransport)

      const sendMessageSpy = jest.spyOn(outboundTransport, 'sendMessage')
<<<<<<< HEAD
      const resolveMock = mockFunction(didResolverService.resolve)

      connection.theirDid = did
      resolveMock.mockResolvedValue({
        didDocument: new DidDocument({
          id: did,
          service: [firstDidCommService, secondDidCommService],
        }),
        didResolutionMetadata: {},
        didDocumentMetadata: {},
        didType: DidType.Unknown,
      })
=======
>>>>>>> 0d14a715

      await messageSender.sendDIDCommV1Message(outboundMessage)

      expect(didResolverServiceResolveDidServicesMock).toHaveBeenCalledWith(connection.theirDid)
      expect(sendMessageSpy).toHaveBeenCalledWith({
        connectionId: 'test-123',
        payload: encryptedMessage,
        endpoint: firstDidCommService.serviceEndpoint,
        responseRequested: false,
      })
      expect(sendMessageSpy).toHaveBeenCalledTimes(1)
    })

    test("throws an error if connection.theirDid starts with 'did:' but the resolver can't resolve the did document", async () => {
      messageSender.registerOutboundTransport(outboundTransport)

<<<<<<< HEAD
      const did = 'did:peer:1exampledid'
      const resolveMock = mockFunction(didResolverService.resolve)

      connection.theirDid = did
      resolveMock.mockResolvedValue({
        didDocument: null,
        didResolutionMetadata: {
          error: 'notFound',
        },
        didDocumentMetadata: {},
        didType: DidType.Unknown,
      })

      await expect(messageSender.sendDIDCommV1Message(outboundMessage)).rejects.toThrowError(
        `Unable to resolve did document for did '${did}': notFound`
=======
      didResolverServiceResolveMock.mockRejectedValue(
        new Error(`Unable to resolve did document for did '${connection.theirDid}': notFound`)
      )

      await expect(messageSender.sendMessage(outboundMessage)).rejects.toThrowError(
        `Unable to resolve did document for did '${connection.theirDid}': notFound`
>>>>>>> 0d14a715
      )
    })

    test('call send message when session send method fails with missing keys', async () => {
      messageSender.registerOutboundTransport(outboundTransport)
      transportServiceFindSessionMock.mockReturnValue(sessionWithoutKeys)

      messageSender.registerOutboundTransport(outboundTransport)
      const sendMessageSpy = jest.spyOn(outboundTransport, 'sendMessage')

      await messageSender.sendDIDCommV1Message(outboundMessage)

      expect(sendMessageSpy).toHaveBeenCalledWith({
        connectionId: 'test-123',
        payload: encryptedMessage,
        endpoint: firstDidCommService.serviceEndpoint,
        responseRequested: false,
      })
      expect(sendMessageSpy).toHaveBeenCalledTimes(1)
    })

    test('call send message on session when outbound message has sessionId attached', async () => {
      transportServiceFindSessionByIdMock.mockReturnValue(session)
      messageSender.registerOutboundTransport(outboundTransport)
      const sendMessageSpy = jest.spyOn(outboundTransport, 'sendMessage')
      const sendMessageToServiceSpy = jest.spyOn(messageSender, 'sendMessageToService')

      await messageSender.sendMessage({ ...outboundMessage, sessionId: 'session-123' })

      expect(session.send).toHaveBeenCalledTimes(1)
      expect(session.send).toHaveBeenNthCalledWith(1, encryptedMessage)
      expect(sendMessageSpy).toHaveBeenCalledTimes(0)
      expect(sendMessageToServiceSpy).toHaveBeenCalledTimes(0)
      expect(transportServiceFindSessionByIdMock).toHaveBeenCalledWith('session-123')
    })

    test('call send message on session when there is a session for a given connection', async () => {
      messageSender.registerOutboundTransport(outboundTransport)
      const sendMessageSpy = jest.spyOn(outboundTransport, 'sendMessage')
      const sendMessageToServiceSpy = jest.spyOn(messageSender, 'packAndSendMessage')

      await messageSender.sendDIDCommV1Message(outboundMessage)

<<<<<<< HEAD
      expect(sendMessageToServiceSpy).toHaveBeenCalledWith({
        connection: connection,
=======
      const [[sendMessage]] = sendMessageToServiceSpy.mock.calls

      expect(sendMessage).toMatchObject({
        connectionId: 'test-123',
>>>>>>> 0d14a715
        message: outboundMessage.payload,
        returnRoute: false,
        service: {
          serviceEndpoint: firstDidCommService.serviceEndpoint,
        },
      })

      expect(sendMessage.senderKey.publicKeyBase58).toEqual('EoGusetSxDJktp493VCyh981nUnzMamTRjvBaHZAy68d')
      expect(sendMessage.service.recipientKeys.map((key) => key.publicKeyBase58)).toEqual([
        'EoGusetSxDJktp493VCyh981nUnzMamTRjvBaHZAy68d',
      ])

      expect(sendMessageToServiceSpy).toHaveBeenCalledTimes(1)
      expect(sendMessageSpy).toHaveBeenCalledTimes(1)
    })

    test('calls packAndSendMessage with payload and endpoint from second DidComm service when the first fails', async () => {
      messageSender.registerOutboundTransport(outboundTransport)
      const sendMessageSpy = jest.spyOn(outboundTransport, 'sendMessage')
      const sendMessageToServiceSpy = jest.spyOn(messageSender, 'packAndSendMessage')

      // Simulate the case when the first call fails
      sendMessageSpy.mockRejectedValueOnce(new Error())

      await messageSender.sendDIDCommV1Message(outboundMessage)

<<<<<<< HEAD
      expect(sendMessageToServiceSpy).toHaveBeenNthCalledWith(2, {
        connection: connection,
=======
      const [, [sendMessage]] = sendMessageToServiceSpy.mock.calls
      expect(sendMessage).toMatchObject({
        connectionId: 'test-123',
>>>>>>> 0d14a715
        message: outboundMessage.payload,
        returnRoute: false,
        service: {
          serviceEndpoint: secondDidCommService.serviceEndpoint,
        },
      })

      expect(sendMessage.senderKey.publicKeyBase58).toEqual('EoGusetSxDJktp493VCyh981nUnzMamTRjvBaHZAy68d')
      expect(sendMessage.service.recipientKeys.map((key) => key.publicKeyBase58)).toEqual([
        'EoGusetSxDJktp493VCyh981nUnzMamTRjvBaHZAy68d',
      ])

      expect(sendMessageToServiceSpy).toHaveBeenCalledTimes(2)
      expect(sendMessageSpy).toHaveBeenCalledTimes(2)
    })

    test('throw error when message endpoint is not supported by outbound transport schemes', async () => {
      messageSender.registerOutboundTransport(new DummyWsOutboundTransport())
      await expect(messageSender.sendMessage(outboundMessage)).rejects.toThrow(/Message is undeliverable to connection/)
    })
  })

  describe('sendMessageToService', () => {
    const service: ResolvedDidCommService = {
      id: 'out-of-band',
      recipientKeys: [Key.fromFingerprint('z6Mkk7yqnGF3YwTrLpqrW6PGsKci7dNqh1CjnvMbzrMerSeL')],
      routingKeys: [],
      serviceEndpoint: 'https://example.com',
    }
    const senderKey = Key.fromFingerprint('z6MkmjY8GnV5i9YTDtPETC2uUAW6ejw3nk5mXF5yci5ab7th')

    beforeEach(() => {
      outboundTransport = new DummyHttpOutboundTransport()
      messageSender = new MessageSender(
        getAgentConfig('MessageSenderTest'),
        enveloperService,
        transportService,
        new InMemoryMessageRepository(getAgentConfig('MessageSenderTest')),
        logger,
        didResolverService,
        didCommDocumentService,
        outOfBandRepository
      )

      envelopeServicePackMessageMock.mockReturnValue(Promise.resolve(encryptedMessage))
    })

    afterEach(() => {
      jest.resetAllMocks()
    })

    test('throws error when there is no outbound transport', async () => {
      await expect(
        messageSender.packAndSendMessage({
          message: new TestMessage(),
          senderKey,
          service,
        })
      ).rejects.toThrow(`Agent has no outbound transport!`)
    })

    test('calls send message with payload and endpoint from DIDComm service', async () => {
      messageSender.registerOutboundTransport(outboundTransport)
      const sendMessageSpy = jest.spyOn(outboundTransport, 'sendMessage')

      await messageSender.packAndSendMessage({
        message: new TestMessage(),
        senderKey,
        service,
      })

      expect(sendMessageSpy).toHaveBeenCalledWith({
        payload: encryptedMessage,
        endpoint: service.serviceEndpoint,
        responseRequested: false,
      })
      expect(sendMessageSpy).toHaveBeenCalledTimes(1)
    })

    test('call send message with responseRequested when message has return route', async () => {
      messageSender.registerOutboundTransport(outboundTransport)
      const sendMessageSpy = jest.spyOn(outboundTransport, 'sendMessage')

      const message = new TestMessage()
      message.setReturnRouting(ReturnRouteTypes.all)

      await messageSender.packAndSendMessage({
        message,
        senderKey,
        service,
      })

      expect(sendMessageSpy).toHaveBeenCalledWith({
        payload: encryptedMessage,
        endpoint: service.serviceEndpoint,
        responseRequested: true,
      })
      expect(sendMessageSpy).toHaveBeenCalledTimes(1)
    })

    test('throw error when message endpoint is not supported by outbound transport schemes', async () => {
      messageSender.registerOutboundTransport(new DummyWsOutboundTransport())
      await expect(
        messageSender.sendMessageToService({
          message: new TestMessage(),
          senderKey,
          service,
        })
      ).rejects.toThrow(/Unable to send message to service/)
    })
  })

  describe('packMessage', () => {
    beforeEach(() => {
      outboundTransport = new DummyHttpOutboundTransport()
      messageRepository = new InMemoryMessageRepository(getAgentConfig('PackMessage'))
      messageSender = new MessageSender(
        getAgentConfig('MessageSenderTest'),
        enveloperService,
        transportService,
        messageRepository,
        logger,
        didResolverService,
        didCommDocumentService,
        outOfBandRepository
      )
      connection = getMockConnection()

      envelopeServicePackMessageMock.mockReturnValue(Promise.resolve(encryptedMessage))
    })

    afterEach(() => {
      jest.resetAllMocks()
    })

    test('return outbound message context with connection, payload and endpoint', async () => {
      const message = new TestMessage()
      const endpoint = 'https://example.com'

<<<<<<< HEAD
      const result = await messageSender.packMessage({
        message,
        senderKey: connection.verkey,
        service: new IndyAgentService({
          id: 'test',
          recipientKeys: ['service.recipientKeys'],
          routingKeys: [],
          serviceEndpoint: endpoint,
        }),
      })
=======
      const keys = {
        recipientKeys: [recipientKey],
        routingKeys: [],
        senderKey: senderKey,
      }
      const result = await messageSender.packMessage({ message, keys, endpoint })
>>>>>>> 0d14a715

      expect(result).toEqual({
        payload: encryptedMessage,
        responseRequested: message.hasAnyReturnRoute(),
      })
    })
  })
})

function getMockDidDocument({ service }: { service: DidDocumentService[] }) {
  return new DidDocument({
    id: 'did:sov:SKJVx2kn373FNgvff1SbJo',
    alsoKnownAs: ['did:sov:SKJVx2kn373FNgvff1SbJo'],
    controller: ['did:sov:SKJVx2kn373FNgvff1SbJo'],
    verificationMethod: [],
    service,
    authentication: [
      new VerificationMethod({
        id: 'did:sov:SKJVx2kn373FNgvff1SbJo#authentication-1',
        type: 'Ed25519VerificationKey2018',
        controller: 'did:sov:LjgpST2rjsoxYegQDRm7EL',
        publicKeyBase58: 'EoGusetSxDJktp493VCyh981nUnzMamTRjvBaHZAy68d',
      }),
    ],
  })
}

function getMockResolvedDidService(service: DidDocumentService): ResolvedDidCommService {
  return {
    id: service.id,
    serviceEndpoint: service.serviceEndpoint,
    recipientKeys: [verkeyToInstanceOfKey('EoGusetSxDJktp493VCyh981nUnzMamTRjvBaHZAy68d')],
    routingKeys: [],
  }
}<|MERGE_RESOLUTION|>--- conflicted
+++ resolved
@@ -3,35 +3,28 @@
 import type { DidDocumentService } from '../../modules/dids'
 import type { MessageRepository } from '../../storage/MessageRepository'
 import type { OutboundTransport } from '../../transport'
-import type { OutboundMessage } from '../../types'
-import type { EncryptedMessage } from '../didcomm'
+import type { OutboundMessage, EncryptedMessage } from '../../types'
 
 import { TestMessage } from '../../../tests/TestMessage'
 import { getAgentConfig, getMockConnection, mockFunction } from '../../../tests/helpers'
 import testLogger from '../../../tests/logger'
 import { KeyType } from '../../crypto'
 import { ReturnRouteTypes } from '../../decorators/transport/TransportDecorator'
-<<<<<<< HEAD
-import { DidDocument, DidType, IndyAgentService } from '../../modules/dids'
-import { DidCommService } from '../../modules/dids/domain/service/DidCommService'
-import { DidResolverService } from '../../modules/dids/services/DidResolverService'
-=======
 import { DidCommDocumentService } from '../../modules/didcomm'
 import { DidResolverService, Key, DidDocument, VerificationMethod } from '../../modules/dids'
 import { DidCommV1Service } from '../../modules/dids/domain/service/DidCommV1Service'
 import { verkeyToInstanceOfKey } from '../../modules/dids/helpers'
 import { OutOfBandRepository } from '../../modules/oob'
->>>>>>> 0d14a715
 import { InMemoryMessageRepository } from '../../storage/InMemoryMessageRepository'
+import { EnvelopeService as EnvelopeServiceImpl } from '../EnvelopeService'
 import { MessageSender } from '../MessageSender'
 import { TransportService } from '../TransportService'
-import { EnvelopeService as EnvelopeServiceImpl } from '../didcomm/EnvelopeService'
 import { createOutboundMessage } from '../helpers'
 
 import { DummyTransportSession } from './stubs'
 
 jest.mock('../TransportService')
-jest.mock('../didcomm/EnvelopeService')
+jest.mock('../EnvelopeService')
 jest.mock('../../modules/dids/services/DidResolverService')
 jest.mock('../../modules/didcomm/services/DidCommDocumentService')
 jest.mock('../../modules/oob/repository/OutOfBandRepository')
@@ -83,11 +76,10 @@
     iv: 'base64url',
     ciphertext: 'base64url',
     tag: 'base64url',
-    recipients: [],
   }
 
   const enveloperService = new EnvelopeService()
-  const envelopeServicePackMessageMock = mockFunction(enveloperService.packMessageEncrypted)
+  const envelopeServicePackMessageMock = mockFunction(enveloperService.packMessage)
 
   const didResolverService = new DidResolverServiceMock()
   const didCommDocumentService = new DidCommDocumentServiceMock()
@@ -143,7 +135,6 @@
       outboundTransport = new DummyHttpOutboundTransport()
       messageRepository = new InMemoryMessageRepository(getAgentConfig('MessageSender'))
       messageSender = new MessageSender(
-        getAgentConfig('MessageSenderTest'),
         enveloperService,
         transportService,
         messageRepository,
@@ -178,9 +169,7 @@
     })
 
     test('throw error when there is no outbound transport', async () => {
-      await expect(messageSender.sendDIDCommV1Message(outboundMessage)).rejects.toThrow(
-        /Message is undeliverable to connection/
-      )
+      await expect(messageSender.sendMessage(outboundMessage)).rejects.toThrow(/Message is undeliverable to connection/)
     })
 
     test('throw error when there is no service or queue', async () => {
@@ -189,7 +178,7 @@
       didResolverServiceResolveMock.mockResolvedValue(getMockDidDocument({ service: [] }))
       didResolverServiceResolveDidServicesMock.mockResolvedValue([])
 
-      await expect(messageSender.sendDIDCommV1Message(outboundMessage)).rejects.toThrow(
+      await expect(messageSender.sendMessage(outboundMessage)).rejects.toThrow(
         `Message is undeliverable to connection test-123 (Test 123)`
       )
     })
@@ -202,7 +191,7 @@
       messageSender.registerOutboundTransport(outboundTransport)
       const sendMessageSpy = jest.spyOn(outboundTransport, 'sendMessage')
 
-      await messageSender.sendDIDCommV1Message(outboundMessage)
+      await messageSender.sendMessage(outboundMessage)
 
       expect(sendMessageSpy).toHaveBeenCalledWith({
         connectionId: 'test-123',
@@ -217,23 +206,8 @@
       messageSender.registerOutboundTransport(outboundTransport)
 
       const sendMessageSpy = jest.spyOn(outboundTransport, 'sendMessage')
-<<<<<<< HEAD
-      const resolveMock = mockFunction(didResolverService.resolve)
-
-      connection.theirDid = did
-      resolveMock.mockResolvedValue({
-        didDocument: new DidDocument({
-          id: did,
-          service: [firstDidCommService, secondDidCommService],
-        }),
-        didResolutionMetadata: {},
-        didDocumentMetadata: {},
-        didType: DidType.Unknown,
-      })
-=======
->>>>>>> 0d14a715
-
-      await messageSender.sendDIDCommV1Message(outboundMessage)
+
+      await messageSender.sendMessage(outboundMessage)
 
       expect(didResolverServiceResolveDidServicesMock).toHaveBeenCalledWith(connection.theirDid)
       expect(sendMessageSpy).toHaveBeenCalledWith({
@@ -248,30 +222,12 @@
     test("throws an error if connection.theirDid starts with 'did:' but the resolver can't resolve the did document", async () => {
       messageSender.registerOutboundTransport(outboundTransport)
 
-<<<<<<< HEAD
-      const did = 'did:peer:1exampledid'
-      const resolveMock = mockFunction(didResolverService.resolve)
-
-      connection.theirDid = did
-      resolveMock.mockResolvedValue({
-        didDocument: null,
-        didResolutionMetadata: {
-          error: 'notFound',
-        },
-        didDocumentMetadata: {},
-        didType: DidType.Unknown,
-      })
-
-      await expect(messageSender.sendDIDCommV1Message(outboundMessage)).rejects.toThrowError(
-        `Unable to resolve did document for did '${did}': notFound`
-=======
       didResolverServiceResolveMock.mockRejectedValue(
         new Error(`Unable to resolve did document for did '${connection.theirDid}': notFound`)
       )
 
       await expect(messageSender.sendMessage(outboundMessage)).rejects.toThrowError(
         `Unable to resolve did document for did '${connection.theirDid}': notFound`
->>>>>>> 0d14a715
       )
     })
 
@@ -282,7 +238,7 @@
       messageSender.registerOutboundTransport(outboundTransport)
       const sendMessageSpy = jest.spyOn(outboundTransport, 'sendMessage')
 
-      await messageSender.sendDIDCommV1Message(outboundMessage)
+      await messageSender.sendMessage(outboundMessage)
 
       expect(sendMessageSpy).toHaveBeenCalledWith({
         connectionId: 'test-123',
@@ -311,19 +267,14 @@
     test('call send message on session when there is a session for a given connection', async () => {
       messageSender.registerOutboundTransport(outboundTransport)
       const sendMessageSpy = jest.spyOn(outboundTransport, 'sendMessage')
-      const sendMessageToServiceSpy = jest.spyOn(messageSender, 'packAndSendMessage')
-
-      await messageSender.sendDIDCommV1Message(outboundMessage)
-
-<<<<<<< HEAD
-      expect(sendMessageToServiceSpy).toHaveBeenCalledWith({
-        connection: connection,
-=======
+      const sendMessageToServiceSpy = jest.spyOn(messageSender, 'sendMessageToService')
+
+      await messageSender.sendMessage(outboundMessage)
+
       const [[sendMessage]] = sendMessageToServiceSpy.mock.calls
 
       expect(sendMessage).toMatchObject({
         connectionId: 'test-123',
->>>>>>> 0d14a715
         message: outboundMessage.payload,
         returnRoute: false,
         service: {
@@ -340,24 +291,19 @@
       expect(sendMessageSpy).toHaveBeenCalledTimes(1)
     })
 
-    test('calls packAndSendMessage with payload and endpoint from second DidComm service when the first fails', async () => {
-      messageSender.registerOutboundTransport(outboundTransport)
-      const sendMessageSpy = jest.spyOn(outboundTransport, 'sendMessage')
-      const sendMessageToServiceSpy = jest.spyOn(messageSender, 'packAndSendMessage')
+    test('calls sendMessageToService with payload and endpoint from second DidComm service when the first fails', async () => {
+      messageSender.registerOutboundTransport(outboundTransport)
+      const sendMessageSpy = jest.spyOn(outboundTransport, 'sendMessage')
+      const sendMessageToServiceSpy = jest.spyOn(messageSender, 'sendMessageToService')
 
       // Simulate the case when the first call fails
       sendMessageSpy.mockRejectedValueOnce(new Error())
 
-      await messageSender.sendDIDCommV1Message(outboundMessage)
-
-<<<<<<< HEAD
-      expect(sendMessageToServiceSpy).toHaveBeenNthCalledWith(2, {
-        connection: connection,
-=======
+      await messageSender.sendMessage(outboundMessage)
+
       const [, [sendMessage]] = sendMessageToServiceSpy.mock.calls
       expect(sendMessage).toMatchObject({
         connectionId: 'test-123',
->>>>>>> 0d14a715
         message: outboundMessage.payload,
         returnRoute: false,
         service: {
@@ -392,7 +338,6 @@
     beforeEach(() => {
       outboundTransport = new DummyHttpOutboundTransport()
       messageSender = new MessageSender(
-        getAgentConfig('MessageSenderTest'),
         enveloperService,
         transportService,
         new InMemoryMessageRepository(getAgentConfig('MessageSenderTest')),
@@ -411,7 +356,7 @@
 
     test('throws error when there is no outbound transport', async () => {
       await expect(
-        messageSender.packAndSendMessage({
+        messageSender.sendMessageToService({
           message: new TestMessage(),
           senderKey,
           service,
@@ -423,7 +368,7 @@
       messageSender.registerOutboundTransport(outboundTransport)
       const sendMessageSpy = jest.spyOn(outboundTransport, 'sendMessage')
 
-      await messageSender.packAndSendMessage({
+      await messageSender.sendMessageToService({
         message: new TestMessage(),
         senderKey,
         service,
@@ -444,7 +389,7 @@
       const message = new TestMessage()
       message.setReturnRouting(ReturnRouteTypes.all)
 
-      await messageSender.packAndSendMessage({
+      await messageSender.sendMessageToService({
         message,
         senderKey,
         service,
@@ -475,7 +420,6 @@
       outboundTransport = new DummyHttpOutboundTransport()
       messageRepository = new InMemoryMessageRepository(getAgentConfig('PackMessage'))
       messageSender = new MessageSender(
-        getAgentConfig('MessageSenderTest'),
         enveloperService,
         transportService,
         messageRepository,
@@ -497,29 +441,17 @@
       const message = new TestMessage()
       const endpoint = 'https://example.com'
 
-<<<<<<< HEAD
-      const result = await messageSender.packMessage({
-        message,
-        senderKey: connection.verkey,
-        service: new IndyAgentService({
-          id: 'test',
-          recipientKeys: ['service.recipientKeys'],
-          routingKeys: [],
-          serviceEndpoint: endpoint,
-        }),
-      })
-=======
       const keys = {
         recipientKeys: [recipientKey],
         routingKeys: [],
         senderKey: senderKey,
       }
       const result = await messageSender.packMessage({ message, keys, endpoint })
->>>>>>> 0d14a715
 
       expect(result).toEqual({
         payload: encryptedMessage,
         responseRequested: message.hasAnyReturnRoute(),
+        endpoint,
       })
     })
   })
