<<<<<<< HEAD
import { DIDCommV1Message } from '@aries-framework/core'
import { Equals } from 'class-validator'
=======
import { AgentMessage, IsValidMessageType, parseMessageType } from '@aries-framework/core'
>>>>>>> 0d14a715

export interface DummyRequestMessageOptions {
  id?: string
}

export class DummyRequestMessage extends DIDCommV1Message {
  public constructor(options: DummyRequestMessageOptions) {
    super()

    if (options) {
      this.id = options.id ?? this.generateId()
    }
  }

  @IsValidMessageType(DummyRequestMessage.type)
  public readonly type = DummyRequestMessage.type.messageTypeUri
  public static readonly type = parseMessageType('https://didcomm.org/dummy/1.0/request')
}<|MERGE_RESOLUTION|>--- conflicted
+++ resolved
@@ -1,9 +1,6 @@
-<<<<<<< HEAD
 import { DIDCommV1Message } from '@aries-framework/core'
 import { Equals } from 'class-validator'
-=======
 import { AgentMessage, IsValidMessageType, parseMessageType } from '@aries-framework/core'
->>>>>>> 0d14a715
 
 export interface DummyRequestMessageOptions {
   id?: string
