import type { CredentialExchangeRecord, ProofExchangeRecord } from '@aries-framework/core'

import { clear } from 'console'
import { textSync } from 'figlet'
import { prompt } from 'inquirer'

import { Alice } from './Alice'
import { BaseInquirer, ConfirmOptions } from './BaseInquirer'
import { Listener } from './Listener'
import { Title } from './OutputClass'

export const runAlice = async () => {
  clear()
  console.log(textSync('Alice', { horizontalLayout: 'full' }))
  const alice = await AliceInquirer.build()
  await alice.processAnswer()
}

enum PromptOptions {
  ReceiveConnectionUrl = 'Receive connection invitation',
  SendMessage = 'Send message',
  CreateNewDID = 'Create new DID',
  Ping = 'Ping other party',
  Exit = 'Exit',
  Restart = 'Restart',
}

export class AliceInquirer extends BaseInquirer {
  public alice: Alice
  public promptOptionsString: string[]
  public listener: Listener

  public constructor(alice: Alice) {
    super()
    this.alice = alice
    this.listener = new Listener()
    this.promptOptionsString = Object.values(PromptOptions)
    this.listener.messageListener(this.alice.agent, this.alice.name)
  }

  public static async build(): Promise<AliceInquirer> {
    const alice = await Alice.build()
    return new AliceInquirer(alice)
  }

  private async getPromptChoice() {
    if (this.alice.connectionRecordFaberId) return prompt([this.inquireOptions(this.promptOptionsString)])

<<<<<<< HEAD
    const reducedOption = [
      PromptOptions.ReceiveConnectionUrl,
      PromptOptions.CreateNewDID,
      PromptOptions.Ping,
      PromptOptions.Exit,
      PromptOptions.Restart,
    ]
    return inquirer.prompt([this.inquireOptions(reducedOption)])
=======
    const reducedOption = [PromptOptions.ReceiveConnectionUrl, PromptOptions.Exit, PromptOptions.Restart]
    return prompt([this.inquireOptions(reducedOption)])
>>>>>>> 67477569
  }

  public async processAnswer() {
    const choice = await this.getPromptChoice()
    if (this.listener.on) return

    switch (choice.options) {
      case PromptOptions.ReceiveConnectionUrl:
        await this.connection()
        break
      case PromptOptions.SendMessage:
        await this.message()
        break
      case PromptOptions.CreateNewDID:
        await this.createNewDID()
        break
      case PromptOptions.Ping:
        await this.ping()
        break
      case PromptOptions.Exit:
        await this.exit()
        break
      case PromptOptions.Restart:
        await this.restart()
        return
    }
    await this.processAnswer()
  }

  public async acceptCredentialOffer(credentialRecord: CredentialExchangeRecord) {
    const confirm = await prompt([this.inquireConfirmation(Title.CredentialOfferTitle)])
    if (confirm.options === ConfirmOptions.No) {
      await this.alice.agent.credentials.declineOffer(credentialRecord.id)
    } else if (confirm.options === ConfirmOptions.Yes) {
      await this.alice.acceptCredentialOffer(credentialRecord)
    }
  }

  public async acceptProofRequest(proofRecord: ProofExchangeRecord) {
    const confirm = await prompt([this.inquireConfirmation(Title.ProofRequestTitle)])
    if (confirm.options === ConfirmOptions.No) {
      await this.alice.agent.proofs.declineRequest(proofRecord.id)
    } else if (confirm.options === ConfirmOptions.Yes) {
      await this.alice.acceptProofRequest(proofRecord)
    }
  }

  public async connection() {
    const title = Title.InvitationTitle
    const getUrl = await prompt([this.inquireInput(title)])
    await this.alice.acceptConnection(getUrl.input)
    if (!this.alice.connected) return

    this.listener.credentialOfferListener(this.alice, this)
    this.listener.proofRequestListener(this.alice, this)
  }

  public async message() {
    const message = await this.inquireMessage()
    if (!message) return

    await this.alice.sendMessage(message)
  }

  public async createNewDID() {
    await this.alice.createNewDID()
  }

  public async ping() {
    const fromDid = await this.inquireFromDID()
    if (!fromDid) return

    const toDid = await this.inquireToDID()
    if (!toDid) return

    await this.alice.sendPingDIDCommV2(fromDid, toDid)
  }

  public async exit() {
    const confirm = await prompt([this.inquireConfirmation(Title.ConfirmTitle)])
    if (confirm.options === ConfirmOptions.No) {
      return
    } else if (confirm.options === ConfirmOptions.Yes) {
      await this.alice.exit()
    }
  }

  public async restart() {
    const confirm = await prompt([this.inquireConfirmation(Title.ConfirmTitle)])
    if (confirm.options === ConfirmOptions.No) {
      await this.processAnswer()
      return
    } else if (confirm.options === ConfirmOptions.Yes) {
      await this.alice.restart()
      await runAlice()
    }
  }
}

void runAlice()<|MERGE_RESOLUTION|>--- conflicted
+++ resolved
@@ -46,7 +46,6 @@
   private async getPromptChoice() {
     if (this.alice.connectionRecordFaberId) return prompt([this.inquireOptions(this.promptOptionsString)])
 
-<<<<<<< HEAD
     const reducedOption = [
       PromptOptions.ReceiveConnectionUrl,
       PromptOptions.CreateNewDID,
@@ -54,11 +53,7 @@
       PromptOptions.Exit,
       PromptOptions.Restart,
     ]
-    return inquirer.prompt([this.inquireOptions(reducedOption)])
-=======
-    const reducedOption = [PromptOptions.ReceiveConnectionUrl, PromptOptions.Exit, PromptOptions.Restart]
     return prompt([this.inquireOptions(reducedOption)])
->>>>>>> 67477569
   }
 
   public async processAnswer() {
