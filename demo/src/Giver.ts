/*eslint import/no-cycle: [2, { maxDepth: 1 }]*/
<<<<<<< HEAD
import type { Transport } from '@aries-framework/core'
import type { ValueTransferRecord } from '@aries-framework/core'
import type { ValueTransferConfig } from '@aries-framework/core'
=======
import type { Transport, ValueTransferConfig, ValueTransferRecord } from '@aries-framework/core'
>>>>>>> 172b17f6

import { ValueTransferRole, ValueTransferState } from '@aries-framework/core'
import { createVerifiableNotes } from '@sicpa-dlab/value-transfer-protocol-ts'

import { BaseAgent } from './BaseAgent'
import { greenText, Output, redText } from './OutputClass'

export class Giver extends BaseAgent {
  public valueTransferRecordId?: string
  public static transport: Transport = 'nfc'
  public static seed = '6b8b882e2618fa5d45ee7229ca880083'

  public constructor(
    name: string,
    port?: number,
    offlineTransports?: string[],
    valueTransferConfig?: ValueTransferConfig
  ) {
    super(name, undefined, port, offlineTransports, valueTransferConfig)
  }

  public static async build(): Promise<Giver> {
    const valueTransferConfig: ValueTransferConfig = {
      role: ValueTransferRole.Giver,
      witnessTransport: Giver.transport,
      verifiableNotes: createVerifiableNotes(10),
    }
    const giver = new Giver('giver', undefined, [Giver.transport], valueTransferConfig)
    await giver.initializeAgent()
    return giver
  }

  private async getValueTransferRecord() {
    if (!this.valueTransferRecordId) {
      throw Error(redText(Output.MissingValueTransferRecord))
    }
    return await this.agent.valueTransfer.getById(this.valueTransferRecordId)
  }

  private async waitForPayment() {
    const valueTransferRecord = await this.getValueTransferRecord()

    console.log('Waiting for finishing payment...')
    try {
      const record = await this.agent.valueTransfer.returnWhenIsCompleted(valueTransferRecord.id)
      if (record.state === ValueTransferState.Completed) {
        console.log(greenText(Output.PaymentDone))
        console.log(greenText('Receipt:'))
        console.log(record.receipt)
        const balance = await this.agent.valueTransfer.getBalance()
        console.log(greenText('Balance: ' + balance))
      }
      if (record.state === ValueTransferState.Failed) {
        console.log(redText('Payment Failed:'))
        console.log(record.problemReportMessage)
      }
    } catch (e) {
      console.log(redText(`\nTimeout of 120 seconds reached.. Returning to home screen.\n`))
      return
    }
  }

  public async acceptPaymentRequest(valueTransferRecord: ValueTransferRecord) {
    const { record } = await this.agent.valueTransfer.acceptPaymentRequest(valueTransferRecord.id)
    this.valueTransferRecordId = record.id
    console.log(greenText('\nPayment request accepted!\n'))
    await this.waitForPayment()
  }

  public async abortPaymentRequest(valueTransferRecord: ValueTransferRecord) {
    const { record } = await this.agent.valueTransfer.abortTransaction(valueTransferRecord.id)
    this.valueTransferRecordId = record.id
    console.log(redText('\nPayment request rejected!\n'))
    console.log(record.problemReportMessage)
  }

  public async exit() {
    console.log(Output.Exit)
    await this.agent.shutdown()
    process.exit(0)
  }

  public async restart() {
    await this.agent.shutdown()
  }
}<|MERGE_RESOLUTION|>--- conflicted
+++ resolved
@@ -1,11 +1,5 @@
 /*eslint import/no-cycle: [2, { maxDepth: 1 }]*/
-<<<<<<< HEAD
-import type { Transport } from '@aries-framework/core'
-import type { ValueTransferRecord } from '@aries-framework/core'
-import type { ValueTransferConfig } from '@aries-framework/core'
-=======
 import type { Transport, ValueTransferConfig, ValueTransferRecord } from '@aries-framework/core'
->>>>>>> 172b17f6
 
 import { ValueTransferRole, ValueTransferState } from '@aries-framework/core'
 import { createVerifiableNotes } from '@sicpa-dlab/value-transfer-protocol-ts'
